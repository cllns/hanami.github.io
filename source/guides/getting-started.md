---
title: Guides - Getting Started
---

# Getting Started

<div id="getting-started-lead">
  <p>
    Hello. If you're reading this page, it's very likely that you want to learn more about Hanami.
    That's great, congrats! If you're looking for new ways to build maintainable, secure, faster and testable web applications, you're in good hands.
  </p>

  <p>
    <strong>Hanami is built for people like you.</strong>
  </p>

  <p>
    I warn you that whether you're a total beginner or an experienced developer <strong>this learning process can be hard</strong>.
    After 10 years you develop a way of working, and it can be painful for you to change. However, <strong>without change, there is no challenge</strong>.
  </p>

  <p>
    Sometimes a feature doesn't look right, that doesn't mean it's you.
    It can be a matter of formed habits, a design fallacy or even a bug.
  </p>

  <p>
    Myself and the rest of the Community are pouring our best efforts to make Hanami better every day.
  </p>

  <p>
    In this guide we will set up our first Hanami project and build a simple bookshelf web application.
    We'll touch on all the major components of Hanami framework, all guided by tests.
  </p>

  <p>
    <strong>If you feel alone, or frustrated, don't give up, jump in our <a href="http://chat.hanamirb.org">chat</a> and ask for help.</strong>
    There will be someone more than happy to talk with you.
  </p>

  <p>
    Enjoy,<br>
    Luca Guidi<br>
    <em>Hanami creator</em>
  </p>
</div>

<br>
<hr>

## Prerequisites

Before we get started, let's get some prerequisites out of the way.
First, we're going to assume a basic knowledge of developing web applications.

You should also be familiar with [Bundler](http://bundler.io), [Rake](http://rake.rubyforge.org), working with a terminal and building apps using the [Model, View, Controller](https://en.wikipedia.org/wiki/Model%E2%80%93view%E2%80%93controller) paradigm.

Lastly, in this guide we'll be using a [PostgreSQL](http://www.postgresql.org) database.
If you want to follow along, make sure you have a working installation of Ruby 2.2 and PostgreSQL 9.4 on your system.

## Create a new Hanami project

To create a new Hanami project, we need to install the Hanami gem from Rubygems.
Then we can use the new `hanami` executable to generate a new project:

```
% gem install hanami
% hanami new bookshelf --database=postgres
```

This will create a new directory `bookshelf` in our current location.
Let's see what it contains:

```
% cd bookshelf
% tree -L 1
.
├── Gemfile
├── Rakefile
├── apps
├── config
├── config.ru
├── db
├── lib
└── spec
```

Here's what we need to know:

* `Gemfile` is a Bundler artifact to manage Rubygems dependencies.
* `Rakefile` describes our Rake tasks.
* `apps` contains one or more web applications compatible with Rack.
  Here we can find the first generated Hanami application called `Web`.
  It's the place where we find our controllers, views, routes and templates.
* `config` contains configuration files.
* `config.ru` is for Rack servers.
* `db` contains our database schema and migrations.
* `lib` contains our business logic and domain model, including entities and repositories.
* `spec` contains our tests.

Go ahead and install our gem dependency with Bundler; then we can launch a development server:

```
% bundle install
% bundle exec hanami server
```

And... bask in the glory of your first Hanami project at
[http://localhost:2300](http://localhost:2300)! We should see a screen similar to this:

<p><img src="/images/welcome-page.png" alt="Hanami welcome page" class="img-responsive"></p>

## Hanami Architectures

Hanami supports a few different architectures to support the needs of the current project.
The default one that we're going to explore is called _Container_, because **it can host several Hanami (and Rack) applications in the same Ruby process**.

These applications live under `apps/`.
Each of them can be a component of our product, such as the user facing web interface, the admin pane, metrics, HTTP API etc..

All these parts are a _delivery mechanism_ to the business logic that lives under `lib/`.
This is the place where our models are defined, and interact with each other to compose the **features** that our product provides.

Hanami Container arch is heavily inspired by [Clean Architecture](https://blog.8thlight.com/uncle-bob/2012/08/13/the-clean-architecture.html).

## Exploring App By Writing Our First Test

The opening screen we see when we point our browser at our app, is a
default page which is displayed when there are no routes defined.

Hanami encourages [Behavior Driven Development](https://en.wikipedia.org/wiki/Behavior-driven_development) (BDD) as a way to write web applications.
In order to get our first custom page to display, we'll write a high-level feature test:

```ruby
# spec/web/features/visit_home_spec.rb
require 'features_helper'

describe 'Visit home' do
  it 'is successful' do
    visit '/'

    page.body.must_include('Bookshelf')
  end
end
```

Note that, although Hanami is ready for a Behavior Driven Development workflow out of the box, **it is in no way bound to any particular testing framework** -- nor does it come with special integrations or libraries.

We'll go with [Minitest](https://github.com/seattlerb/minitest) here (which is the default), but we can use [RSpec](http://rspec.info) by creating the project with `--test=rspec` option.
Hanami will then generate helpers and stub files for it.

### Following A Request

Now we have a test, we can see it fail:

```
% rake test
Run options: --seed 44759

# Running:

F

Finished in 0.018611s, 53.7305 runs/s, 53.7305 assertions/s.

  1) Failure:
Homepage#test_0001_is successful [/Users/hanami/bookshelf/spec/web/features/visit_home_spec.rb:6]:
Expected "<!DOCTYPE html>\n<html>\n  <head>\n    <title>Not Found</title>\n  </head>\n  <body>\n    <h1>Not Found</h1>\n  </body>\n</html>\n" to include "Bookshelf".

1 runs, 1 assertions, 1 failures, 0 errors, 0 skips
```

Now let's make it pass.
Lets add the code required to make this test pass, step-by-step.

The first thing we need to add is a route:

```ruby
# apps/web/config/routes.rb
root to: 'home#index'
```

We pointed our application's root URL to the `index` action of the `home` controller (see the [routing guide](/guides/routing/overview) for more information).
Now we can create the index action.

```ruby
# apps/web/controllers/home/index.rb
module Web::Controllers::Home
  class Index
    include Web::Action

    def call(params)
    end
  end
end
```

This is an empty action that doesn't implement any business logic.
Each action has a corresponding view, which is a Ruby object and needs to be added in order to complete the request.

```ruby
# apps/web/views/home/index.rb
module Web::Views::Home
  class Index
    include Web::View
  end
end
```

...which, in turn, is empty and does nothing more than render its template.
This is the file we need to edit in order to make our test pass. All we need to do is add the bookshelf heading.

```erb
# apps/web/templates/home/index.html.erb
<h1>Bookshelf</h1>
```

Save your changes, run your test again and it now passes. Great!

```shell
Run options: --seed 19286

# Running:

.

Finished in 0.011854s, 84.3600 runs/s, 168.7200 assertions/s.

1 runs, 2 assertions, 0 failures, 0 errors, 0 skips
```

### Of Containers And Apps

Did you wonder about the `Web` constant you saw referenced in the controllers and views?
Where did it come from?
Hanami uses a _"Container"_ architecture by default, whereby a single project can contain multiple applications.
Such applications might include a JSON API, an admin panel, a marketing website, and so forth.

All these applications live under `apps/`, with the default application named `web`.
Hanami's core frameworks are duplicated when the container boots, so configurations for different applications don't interfere with others.

Let's recap what we've seen so far: to get our own page on the screen, we followed the execution path of a request in Hanami through the router into a controller action, through a view, to a template file.

We can find out more about [routing](/guides/routing/overview), [actions](/guides/actions/overview) and [views](/guides/views/overview) in their respective guides.

## Generating New Actions

Let's use our new knowledge about the major Hanami components to add a new action.
The purpose of our Bookshelf project is to manage books.

We'll store books in our database and let the user manage them with our project.
A first step would be to show a listing of all the books in our system.

Let's write a new feature test describing what we want to achieve:

```ruby
# spec/web/features/list_books_spec.rb
require 'features_helper'

describe 'List books' do
  it 'displays each book on the page' do
    visit '/books'

    within '#books' do
      assert page.has_css?('.book', count: 2), 'Expected to find 2 books'
    end
  end
end
```

The test is simple enough, and fails because the URL `/books` is not currently recognised in our application. We'll create a new controller action to fix that.

### Hanami Generators

Hanami ships with various **generators** to save on typing some of the code involved in adding new functionality.
In our terminal, enter:

```
% hanami generate action web books#index
```

This will generate a new action _index_ in the _books_ controller of the _web_ application.
It gives us an empty action, view and template; it also adds a default route to `apps/web/config/routes.rb`:

```ruby
get '/books', to: 'books#index'
```

If you're using ZSH, you may get `zsh: no matches found: books#index`. In that case, you can use:
```
% hanami generate action web books/index
```

To make our test pass, we need to edit our newly generated template file in `apps/web/templates/books/index.html.erb`:

```html
<h1>Bookshelf</h1>
<h2>All books</h2>

<div id="books">
  <div class="book">
    <h3>Patterns of Enterprise Application Architecture</h3>
    <p>by <strong>Martin Fowler</strong></p>
  </div>

  <div class="book">
    <h3>Test Driven Development</h3>
    <p>by <strong>Kent Beck</strong></p>
  </div>
</div>
```

Save your changes and see your tests pass!

The terminology of controllers and actions might be confusing, so let's clear this up: actions form the basis of our Hanami applications; controllers are mere modules that group several actions together.
So while the "controller" is _conceptually_ present in our project, in practice we only deal with actions.

We've used a generator to create a new endpoint in our application.
But one thing you may have noticed is that our new template contains the same `<h1>` as our `home/index.html.erb` template.
Let's fix that.

### Layouts

To avoid repeating ourselves in every single template, we can use a layout.
Open up the file `apps/web/templates/application.html.erb` and edit it to look like this:

```rhtml
<!doctype HTML>
<html>
  <head>
    <title>Bookshelf</title>
  </head>
  <body>
    <h1>Bookshelf</h1>
    <%= yield %>
  </body>
</html>
```

Now you can remove the duplicate lines from the other templates.

A **layout** is like any other template, but it is used to wrap your regular templates.
The `yield` line is replaced with the contents of our regular template.
It's the perfect place to put our repeating headers and footers.

## Modeling Our Data With Entities

Hard-coding books in our templates is, admittedly, kind of cheating.
Let's add some dynamic data to our application.

We'll store books in our database and display them on our page.
To do so, we need a way to read and write to our database.
Enter entities and repositories:

* an **entity** is a domain object (eg. `Book`) uniquely identified by its identity.
* a **repository** mediates between entities and the persistence layer.

Entities are totally unaware of database.
This makes them **lightweight** and **easy to test**.

For this reason we need a repository to persist the data that a `Book` depends on.
Hanami uses the [Data Mapper](http://martinfowler.com/eaaCatalog/dataMapper.html) pattern.
In this way we're able to save any Ruby object in a database.
That means we can adapt Hanami to use existing Ruby projects and to provide a way to persist them.
Read more about entities and repositories in the [models guide](/guides/models/overview).

Hanami ships with a generator for models, so let's use it to create a `Book` entity and the corresponding repository:

```
% hanami generate model book
create  lib/bookshelf/entities/book.rb
create  lib/bookshelf/repositories/book_repository.rb
create  spec/bookshelf/entities/book_spec.rb
create  spec/bookshelf/repositories/book_repository_spec.rb
```

The generator gives us an entity, repository and accompanying test files.

### Working with entities

An entity is something really close to a plain Ruby object, it doesn't know anything about our database structure.
We should focus on the behaviors that we want from it and only then, how to save it.

For now, we want it to carry title and author information.
Let's add these attributes.

```ruby
# lib/bookshelf/entities/book.rb
class Book
  include Hanami::Entity
  attributes :title, :author
end
```

This has added some simple getters and setters to our class.
We can verify it all works as expected with a unit test:

```ruby
# spec/bookshelf/entities/book_spec.rb
require 'spec_helper'

describe Book do
  it 'can be initialised with attributes' do
    book = Book.new(title: 'Refactoring')
    book.title.must_equal 'Refactoring'
  end
end
```

### Using Repositories

We can use repositories to read and write entities to our database.
In order for that to work, we need to set it up.

Hanami configurations are stored in env variables.
This has proven to be a secure and standardized way to handle credentials in deployment environments.

In order to achieve parity between development and production machines, we use env variables loaded from `.env` files (via [dotenv](https://github.com/bkeepers/dotenv) gem).
Our project has three of them: `.env` is for general settings, while `.env.development` and `.env.test` are complete files for these two envs.

For example, review `.env.development`:

```
# Define ENV variables for development environment
DATABASE_URL="postgres://localhost/bookshelf_development"
WEB_SESSIONS_SECRET="21aec7f7371228dd0d4da6a620a1a6b22889edcf0d4fb1c11b8080cd87146eda"
```

We can edit the database URL and add the database user and password if needed:

```
# It follows the format below:
DATABASE_URL="[ADAPTER]://[DATABASE_USER]:[DATABASE_USER_PASSWORD]@[HOST]:[PORT]/[DATABASE_NAME]"

# Example:
DATABASE_URL="postgres://user:password@localhost:5432/bookshelf_development"
```
The placeholders **_user_** and **_password_** should be replaced with the correct credentials.

You may want to change `localhost` for `127.0.0.1` if you're using Linux.

You may decide to use a different adapter. If you do, make sure that you update your Gemfile to include the adapter of your choice and run bundle install.

The database configured by default, called `bookshelf_development` running on `localhost`, should work fine for now.
Hanami can create the database for us:

```
% hanami db create
```

### Migrations To Change Our Database Schema

Next, we need a table in our database to hold our book data.
We can use a **migration** to make the required changes.
Use the migration generator to create an empty migration:

```
% hanami generate migration create_books
```

This gives us a file name like `db/migrations/20150616120629_create_books.rb` that we can edit:

```ruby
Hanami::Model.migration do
  change do
    create_table :books do
      primary_key :id
      column :title,      String,   null: false
      column :author,     String,   null: false
    end
  end
end
```

Hanami provides a DSL to describe changes to our database schema. You can read more
about how migrations work in the [migrations' guide](/guides/migrations/overview).

In this case, we define a new table with columns for each of our entities' attributes.
Let's apply these changes to our database:

```
% hanami db migrate
```

Finally, we need to tell Hanami how to map entity attributes to database columns.
Go ahead and open up `lib/bookshelf.rb`; in this file you'll find most of the project-wide configuration for `Hanami::Model`, including a section on mapping.
Edit the commented-out example:

```ruby
# lib/bookshelf.rb
# ...
mapping do
  collection :books do
    entity     Book
    repository BookRepository

    attribute :id,         Integer
    attribute :title,      String
    attribute :author,     String
  end
end
```

### Playing With The Repository

With our mapping set up, we are ready to play around with our repository.
We can use Hanami's `console` command to launch IRb with our application pre-loaded, so we can use our objects:

```
% hanami console
>> BookRepository.all
=> []
>> book = Book.new(title: 'TDD', author: 'Kent Beck')
=> #<Book:0x007f9af1d4b028 @title="TDD", @author="Kent Beck">
>> BookRepository.create(book)
=> #<Book:0x007f9af1d13ec0 @title="TDD", @author="Kent Beck" @id=1>
>> BookRepository.find(1)
=> #<Book:0x007f9af1d13ec0 @title="TDD", @author="Kent Beck" @id=1>
```

Hanami repositories have methods to load one or more entities from our database; and to create and update existing records.
The repository is also the place where you would define new methods to implement custom queries.

To recap, we've seen how Hanami uses entities and repositories to model our data.
Entities represent our behavior, while repositories use mappings to translate our entities to our data store.
We can use migrations to apply changes to our database schema.

### Displaying Dynamic Data

With our new experience modelling data, we can get to work displaying dynamic data on our book listing page.
Let's adjust the feature test we created earlier:

```ruby
# spec/web/features/list_books_spec.rb
require 'features_helper'

describe 'List books' do
  before do
    BookRepository.clear

    BookRepository.create(Book.new(title: 'PoEAA', author: 'Martin Fowler'))
    BookRepository.create(Book.new(title: 'TDD', author: 'Kent Beck'))
  end

  it 'shows a book element for each book' do
    visit '/books'
    assert page.has_css?('.book', count: 2), 'Expected to find 2 books'
  end
end
```

We create the required records in our test and then assert the correct number of book classes on the page.
When we run this test, we will most likely see an error from our database connection -- remember we only migrated our _development_ database, and not yet our _test_ database.
Its connection string is defined in `.env.test` and here's how you set it up:

```
% HANAMI_ENV=test hanami db prepare
```

Now we can go change our template and remove the static HTML.
Our view needs to loop over all available records and render them.
Let's write a test to force this change in our view:

```ruby
# spec/web/views/books/index_spec.rb
require 'spec_helper'
require_relative '../../../../apps/web/views/books/index'

describe Web::Views::Books::Index do
  let(:exposures) { Hash[books: []] }
  let(:template)  { Hanami::View::Template.new('apps/web/templates/books/index.html.erb') }
  let(:view)      { Web::Views::Books::Index.new(template, exposures) }
  let(:rendered)  { view.render }

  it "exposes #books" do
    view.books.must_equal exposures.fetch(:books)
  end

  describe 'when there are no books' do
    it 'shows a placeholder message' do
      rendered.must_include('<p class="placeholder">There are no books yet.</p>')
    end
  end

  describe 'when there are books' do
    let(:book1)     { Book.new(title: 'Refactoring', author: 'Martin Fowler') }
    let(:book2)     { Book.new(title: 'Domain Driven Design', author: 'Eric Evans') }
    let(:exposures) { Hash[books: [book1, book2]] }

    it 'lists them all' do
      rendered.scan(/class="book"/).count.must_equal 2
      rendered.must_include('Refactoring')
      rendered.must_include('Domain Driven Design')
    end

    it 'hides the placeholder message' do
      rendered.wont_include('<p class="placeholder">There are no books yet.</p>')
    end
  end
end
```

We specify that our index page will show a simple placeholder message when there are no books to display; when there are, it lists every one of them.
Note how rendering a view with some data is relatively straight-forward.
Hanami is designed around simple objects with minimal interfaces that are easy to test in isolation, yet still work great together.

Let's rewrite our template to implement these requirements:

```erb
<% if books.any? %>
  <% books.each do |book| %>
    <div class="book">
      <h2><%= book.title %></h2>
      <p><%= book.author %></p>
    </div>
  <% end %>
<% else %>
  <p class="placeholder">There are no books yet.</p>
<% end %>
```

If we run our feature test now, we'll see it fails — because our controller
action does not actually [_expose_](/guides/actions/exposures) the books to our view. We can write a test for
that change:

```ruby
# spec/web/controllers/books/index_spec.rb
require 'spec_helper'
require_relative '../../../../apps/web/controllers/books/index'

describe Web::Controllers::Books::Index do
  let(:action) { Web::Controllers::Books::Index.new }
  let(:params) { Hash[] }

  before do
    BookRepository.clear

    @book = BookRepository.create(Book.new(title: 'TDD', author: 'Kent Beck'))
  end

  it "is successful" do
    response = action.call(params)
    response[0].must_equal 200
  end

  it 'exposes all books' do
    action.call(params)
    action.exposures[:books].must_equal [@book]
  end
end
```

Writing tests for controller actions is basically two-fold: you either assert on the response object, which is a Rack-compatible array of status, headers and content; or on the action itself, which will contain exposures after we've called it.
Now we've specified that the action exposes `:books`, we can implement our action:

```ruby
# apps/web/controllers/books/index.rb
module Web::Controllers::Books
  class Index
    include Web::Action

    expose :books

    def call(params)
      @books = BookRepository.all
    end
  end
end
```

By using the `expose` method in our action class, we can expose the contents of our `@books` instance variable to the outside world, so that Hanami can pass it to the view.
That's enough to make all our tests pass again!

## Building Forms To Create Records

One of the last remaining steps is to make it possible to add new books to the system.
The plan is simple: we build a page with a form to enter details.

When the user submits the form, we build a new entity, save it, and redirect the user back to the book listing.
Here's that story expressed in a test:

```ruby
# spec/web/features/add_book_spec.rb
require 'features_helper'

describe 'Books' do
  after do
    BookRepository.clear
  end

  it 'can create a new book' do
    visit '/books/new'

    within 'form#book-form' do
      fill_in 'Title',  with: 'New book'
      fill_in 'Author', with: 'Some author'

      click_button 'Create'
    end

    current_path.must_equal('/books')
    assert page.has_content?('New book')
  end
end
```

### Laying The Foundations For A Form

By now, we should be familiar with the working of actions, views and templates.

We'll speed things up a little, so we can quickly get to the good parts.
First, create a new action for our "New Book" page:

```
% hanami generate action web books#new
```

This adds a new route to our app:

```ruby
# apps/web/config/routes.rb
get '/books/new', to: 'books#new'
```

The interesting bit will be our new template, because we'll be using Hanami's form builder to construct a HTML form around our `Book` entity.

### Using Form Helpers

Let's use [form helpers](/guides/helpers/forms) to build this form in `apps/web/templates/books/new.html.erb`:

```erb
<h2>Add book</h2>

<%=
  form_for :book, '/books' do
    div class: 'input' do
      label      :title
      text_field :title
    end

    div class: 'input' do
      label      :author
      text_field :author
    end

    div class: 'controls' do
      submit 'Create Book'
    end
  end
%>
```

We've added `<label>` tags for our form fields, and wrapped each field in a
container `<div>` using Hanami's [HTML builder helper](/guides/helpers/html5).

### Submitting Our Form

To submit our form, we need yet another action.
Let's create a `Books::Create` action:

```
% hanami generate action web books#create --method=post
```

This adds a new route to our app:

```ruby
# apps/web/config/routes.rb
post '/books', to: 'books#create'
```

### Implementing Create action

Our `books#create` action needs to do two things.
Let's express them as unit tests:

```ruby
# spec/web/controllers/books/create_spec.rb
require 'spec_helper'
require_relative '../../../../apps/web/controllers/books/create'

describe Web::Controllers::Books::Create do
  let(:action) { Web::Controllers::Books::Create.new }
  let(:params) { Hash[book: { title: 'Confident Ruby', author: 'Avdi Grimm' }] }

  before do
    BookRepository.clear
  end

  it 'creates a new book' do
    action.call(params)

    action.book.id.wont_be_nil
    action.book.title.must_equal params[:book]['title']
  end

  it 'redirects the user to the books listing' do
    response = action.call(params)

    response[0].must_equal 302
    response[1]['Location'].must_equal '/books'
  end
end
```

Making these tests pass is easy enough.
We've already seen how we can write entities to our database, and we can use `redirect_to` to implement our redirection:

```ruby
# apps/web/controllers/books/create.rb
module Web::Controllers::Books
  class Create
    include Web::Action

    expose :book

    def call(params)
      @book = BookRepository.create(Book.new(params[:book]))

      redirect_to '/books'
    end
  end
end
```

This minimal implementation should suffice to make our tests pass.
Congratulations!

### Securing Our Form With Validations

Hold your horses! We need some extra measures to build a truly robust form.
Imagine what would happen if the user were to submit the form without entering any values?

We could fill our database with bad data or see an exception for data integrity violations.
We clearly need a way of keeping invalid data out of our system!

To express our validations in a test, we need to wonder: what _would_ happen if our validations failed?
One option would be to re-render the `books#new` form, so we can give our users another shot at completing it correctly.
Let's specify this behaviour as unit tests:

```ruby
# spec/web/controllers/books/create_spec.rb
require 'spec_helper'
require_relative '../../../../apps/web/controllers/books/create'

describe Web::Controllers::Books::Create do
  let(:action) { Web::Controllers::Books::Create.new }

  after do
    BookRepository.clear
  end

  describe 'with valid params' do
    let(:params) { Hash[book: { title: '1984', author: 'George Orwell' }] }

    it 'creates a new book' do
      action.call(params)
      action.book.id.wont_be_nil
    end

    it 'redirects the user to the books listing' do
      response = action.call(params)

      response[0].must_equal 302
      response[1]['Location'].must_equal '/books'
    end
  end

  describe 'with invalid params' do
    let(:params) { Hash[book: {}] }

    it 're-renders the books#new view' do
      response = action.call(params)
      response[0].must_equal 200
    end

    it 'sets errors attribute accordingly' do
      response = action.call(params)
      response[0].must_equal 422

      action.errors[:book][:title].must_equal  ['is missing']
      action.errors[:book][:author].must_equal ['is missing']
    end
  end
end
```

Now our tests specify two alternative scenario's: our original happy path, and a new scenario in which validations fail.
To make our tests pass, we need to implement validations.

Although you can add validation rules to the entity, Hanami also allows you to define validation rules as close to the source of the input as possible, i.e. the action.
Hanami controller actions can use the `params` class method to define acceptable incoming parameters.

This approach both whitelists what params are used (others are discarded to prevent mass-assignment vulnerabilities from untrusted user input) _and_ adds rules to define what values are acceptable — in this case we've specified that the nested attributes for a book's title and author should be present.

With our validations in place, we can limit our entity creation and redirection to cases where the incoming params are valid:

```ruby
# apps/web/controllers/books/create.rb
module Web::Controllers::Books
  class Create
    include Web::Action

    expose :book

    params do
      required(:book).schema do
        required(:title).filled(:str?)
        required(:author).filled(:str?)
      end
    end

    def call(params)
      if params.valid?
        @book = BookRepository.create(Book.new(params[:book]))

        redirect_to '/books'
      else
        self.status = 422
      end
    end
  end
end
```

You may have noticed that there isn't an `else` condition to that `if` statement.
What happens when params aren't valid?

The control will pass to the corresponding view, which needs to be informed about which template to render.
In this case `apps/web/templates/books/new.html.erb` will be used to render the form again.

```ruby
# apps/web/views/books/create.rb
module Web::Views::Books
  class Create
    include Web::View
    template 'books/new'
  end
end
```

This approach will work nicely because Hanami's form builder is smart enough to inspect the `params` in this action and populate the form fields with values found in the params.
If the user fills in only one field before submitting, they are presented with their original input, saving them the frustration of typing it again.

Run your tests again and see they are all passing again!

### Displaying Validation Errors

Rather than just shoving the user a form under their nose when something has gone wrong, we should give them a hint of what's expected of them. Let's adapt our form to show a notice about invalid fields.

First, we expect a list of errors to be included in the page when `params` contains errors:

```ruby
# spec/web/views/books/new_spec.rb
require 'spec_helper'
require_relative '../../../../apps/web/views/books/new'

class NewBookParams < Hanami::Action::Params
  params :book do
    required(:title).filled(:str?)
    required(:author).filled(:str?)
  end
end

describe Web::Views::Books::New do
  let(:params)    { NewBookParams.new({}) }
  let(:exposures) { Hash[params: params] }
  let(:template)  { Hanami::View::Template.new('apps/web/templates/books/new.html.erb') }
  let(:view)      { Web::Views::Books::New.new(template, exposures) }
  let(:rendered)  { view.render }

  it 'displays list of errors when params contains errors' do
    params.valid? # trigger validations

    rendered.must_include('There was a problem with your submission')
    rendered.must_include('title is missing')
    rendered.must_include('author is missing')
  end
end
```

We should also update our feature spec to reflect this new behavior:

```ruby
# spec/web/features/add_book_spec.rb
require 'features_helper'

describe 'Books' do
  # Spec written sooner removed from brevity

  it 'displays list of errors when params contains errors' do
    visit '/books/new'

    within 'form#book-form' do
      click_button 'Create'
    end

    current_path.must_equal('/books')

    assert page.has_content?('There was a problem with your submission')
    assert page.has_content?('title is missing')
    assert page.has_content?('author is missing')
  end
end
```

In our template we can loop over `params.errors` (if there are any) and display a friendly message.
Open up `apps/web/templates/books/new.html.erb`:

```erb
<% unless params.valid? %>
  <div class="errors">
    <h3>There was a problem with your submission</h3>
    <ul>
      <% params.errors(full: true).each do |error| %>
        <li><%= error %></li>
      <% end %>
    </ul>
  </div>
<% end %>
```

As you can see, in this case we simply hard-code the error message "is required", but you could inspect the error and customise your message for the specific validation that failed.
This will be improved in the near future.

### Improving Our Use Of The Router

The last improvement we are going to make, is in the use of our router.
Open up the routes file for the "web" application:

```ruby
# apps/web/config/routes.rb
post '/books',    to: 'books#create'
get '/books/new', to: 'books#new'
get '/books',     to: 'books#index'
root              to: 'home#index'
```

Hanami provides a convenient helper method to build these REST-style routes, that we can use to simplify our router a bit:

```ruby
resources :books
root to: 'home#index'
```

To get a sense of what routes are defined, now we've made this change, you can
use the special command-line task `routes` to inspect the end result:

```
% hanami routes
<<<<<<< HEAD
     root GET, HEAD  /                Web::Controllers::Home::Index
=======
     Name Method     Path             Action

>>>>>>> 0bb4469a
    books GET, HEAD  /books           Web::Controllers::Books::Index
 new_book GET, HEAD  /books/new       Web::Controllers::Books::New
    books POST       /books           Web::Controllers::Books::Create
     book GET, HEAD  /books/:id       Web::Controllers::Books::Show
edit_book GET, HEAD  /books/:id/edit  Web::Controllers::Books::Edit
     book PATCH      /books/:id       Web::Controllers::Books::Update
     book DELETE     /books/:id       Web::Controllers::Books::Destroy
     home GET, HEAD  /                Web::Controllers::Home::Index
```

The output for `hanami routes` shows you the name of the defined helper method (you can suffix this name with `_path` or `_url` and call it on the `routes` helper), the allowed HTTP method, the path and finally the controller action that will be used to handle the request.

Now we've applied the `resources` helper method, we can take advantage of the named route methods.
Remember how we built our form using `form_for`?

```erb
<%=
  form_for :book, "/books" do
    # ...
  end
%>
```

It's silly to include a hard-coded path in our template, when our router is already perfectly aware of which route to point the form to.
We can use the `routes` helper method that is available in our views and actions to access route-specific helper methods:

```erb
<%=
  form_for :book, routes.books_path do
    # ...
  end
%>
```

We can make a similar change in `apps/web/controllers/books/create.rb`:

```ruby
redirect_to routes.books_path
```

## Wrapping Up

**Congratulations for completing your first Hanami project!**

Let's review what we've done: we've traced requests through Hanami's major frameworks to understand how they relate to each other; we've seen how we can model our domain using entities and repositories; we've seen solutions for building forms, maintaining our database schema, and validating user input.

We've come a long way, but there's still plenty more to explore.
Explore the [other guides](/guides), the [Hanami API documentation](http://www.rubydoc.info/gems/hanami), read the [source code](https://github.com/hanami) and follow the [blog](/blog).

**Above all, enjoy building amazing things!**

<div class="block block-bordered-lg text-center">
  <div class="container-fluid">
    <p class="lead m-b-md">
    Join a community of over 2,000+ developers.
    </p>
    <form action="http://hanamirb.us3.list-manage.com/subscribe/post" method="POST" class="form-inline">
      <input name="u" value="dcbeefa4ba1ea9ae043857005" type="hidden">
      <input name="id" value="fb3873a90f" type="hidden">
      <input name="orig-lang" value="1" type="hidden">
      <input type="email" class="form-control m-b" placeholder="Email Address" spellcheck="false" autocapitalize="off" autocorrect="off" name="MERGE0" id="MERGE0" value="">
      <button class="btn btn-primary m-b">Subscribe</button>
    </form>
    <small class="text-muted">
      By clicking "Subscribe" I want to subscribe to Hanami mailing list.
    </small>
  </div>
</div><|MERGE_RESOLUTION|>--- conflicted
+++ resolved
@@ -1048,12 +1048,9 @@
 
 ```
 % hanami routes
-<<<<<<< HEAD
+     Name Method     Path             Action
+
      root GET, HEAD  /                Web::Controllers::Home::Index
-=======
-     Name Method     Path             Action
-
->>>>>>> 0bb4469a
     books GET, HEAD  /books           Web::Controllers::Books::Index
  new_book GET, HEAD  /books/new       Web::Controllers::Books::New
     books POST       /books           Web::Controllers::Books::Create
