require 'rack/utils'
require 'middleman-syntax'

###
# Compass
###

compass_config do |config|
  config.output_style    = :compact
  config.http_path       = '/'
  config.css_dir         = 'source/stylesheets'
  config.images_dir      = 'source/images'
  config.javascripts_dir = 'source/javascripts'
end

###
# Page options, layouts, aliases and proxies
###

page '/',         layout: 'home'
page '/atom.xml', layout: false
page '/ml/*',     layout: false

with_layout :guides do
  page '/guides/*'
end

with_layout :blog do
  page '/blog/*'
end

###
# Helpers
###

activate :directory_indexes
activate :syntax, css_class: 'language-ruby'

activate :blog do |blog|
  blog.prefix    = 'blog'
  blog.permalink = '{year}/{month}/{day}/{title}.html'
end

# Automatic image dimensions on image_tag helper
# activate :automatic_image_sizes

# Reload the browser automatically whenever files change
configure :development do
  activate :livereload
end

activate :deploy do |deploy|
  deploy.method = :git
  deploy.branch = 'master'
end

set :url_root, 'http://hanami.io'
activate :search_engine_sitemap

# Methods defined in the helpers block are available in templates
helpers do
  #
  # BLOG
  #

  def articles(limit = 5)
    blog.articles[0...limit]
  end

  def article_title(article)
    article.data.title
  end

  def article_author(article)
    article.data.author
  end

  def article_date(article)
    date = article.date
    date.strftime('%B %d, %Y')
  end

  def article_summary(article)
    article.data.excerpt
  end

  def article_image(article)
    if article.data.image
      %(<img src="#{ article_image_url(article) }">)
    end
  end

  def article_image_url(article)
    path = if article.data.image
      article.url.gsub(/\.html/, '')
    else
      "/images"
    end

    "#{ path }/cover.jpg"
  end

  #
  # GUIDES
  #

  GUIDES_ROOT     = 'source/guides'.freeze
  GUIDES_EDIT_URL = 'https://github.com/hanami/hanami.github.io/edit/build/'.freeze

  def guides_navigation
    result = ''

    Dir.glob("#{ GUIDES_ROOT }/*").each do |section|
      next unless ::File.directory?(section)
      result << guides_section(section)
    end

    result
  end

  def guides_section(section)
    title = section.sub("#{ GUIDES_ROOT }/", '').titleize

    %(<li>
  <span class="heading">#{ title }</span>
  <ul class="nav">
    #{ guides_section_articles(section) }
  </ul>
</li>)
  end

  def guides_section_articles(section)
    result = ''
    Dir.glob("#{ section }/*").each do |article|
      article = article.gsub("#{ section }/", '').gsub(/\.md\z/, '')
      url     = section.sub("#{ GUIDES_ROOT }", '') + article

      result << %(<li class="active"><a href="#{ url }">#{ article.titleize }</a></li>)
    end

    result
  end

  def guides_edit_article(source)
    url = GUIDES_EDIT_URL + source.gsub("#{ Dir.pwd }/", '')
    %(<span class="icon icon-pencil" id="edit-guides-article" title="Edit this article"><a href="#{ url }" target="_blank"></a></span>)
  end

  #
  # UTILS
  #

  def absolute_url(page)
    url = if page.respond_to?(:url)
            page.url
          else
            page
          end

    "http://hanami.io#{ url }"
  end

  def encode_text(text)
   ::Rack::Utils.escape(text)
  end

<<<<<<< HEAD
  def hanami_version
    '0.6.0'
=======
  def lotus_version
    '0.6.1'
>>>>>>> 09ea1ba9
  end
end

set :css_dir,    'stylesheets'
set :js_dir,     'javascripts'
set :images_dir, 'images'

set :markdown_engine, :redcarpet
set :markdown, fenced_code_blocks: true, smartypants: true

# Build-specific configuration
configure :build do
  # For example, change the Compass output style for deployment
  # activate :minify_css

  # Minify Javascript on build
  # activate :minify_javascript

  # Enable cache buster
  # activate :asset_hash

  # Use relative URLs
  # activate :relative_assets

  # Or use a different image path
  # set :http_prefix, "/Content/images/"
end<|MERGE_RESOLUTION|>--- conflicted
+++ resolved
@@ -164,13 +164,8 @@
    ::Rack::Utils.escape(text)
   end
 
-<<<<<<< HEAD
   def hanami_version
-    '0.6.0'
-=======
-  def lotus_version
     '0.6.1'
->>>>>>> 09ea1ba9
   end
 end
 
